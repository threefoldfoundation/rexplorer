--- conflicted
+++ resolved
@@ -36,39 +36,6 @@
 # create redis host
 r = redis.StrictRedis(host='localhost', port=args.dbport, db=args.dbslot)
 
-<<<<<<< HEAD
-walletBalanceKey = None
-balanceUnlockedKey = None
-balanceLockedKey = None
-balanceTotalKey = None
-balanceOutputKey = None
-balanceOutputAmountKey = None
-statsLockedCoinsKey = None
-statsCoinsKey = None
-
-# define decode function
-dec = None
-if args.encoding == EncodingType.msgp:
-    dec = msgpack.unpackb
-    walletBalanceKey = 'b'
-    balanceUnlockedKey = 'u'
-    balanceLockedKey = 'l'
-    balanceTotalKey = 't'
-    balanceOutputKey = 'o'
-    balanceOutputAmountKey = 'a'
-    statsLockedCoinsKey = 'lct'
-    statsCoinsKey = 'ct'
-elif args.encoding == EncodingType.json:
-    dec = json.loads
-    walletBalanceKey = 'balance'
-    balanceUnlockedKey = 'unlocked'
-    balanceLockedKey = 'locked'
-    balanceTotalKey = 'total'
-    balanceOutputKey = 'outputs'
-    balanceOutputAmountKey = 'amount'
-    statsLockedCoinsKey = 'lockedCoins'
-    statsCoinsKey = 'coins'
-=======
 # define decode functions
 if args.encoding == EncodingType.msgp:
     def decw(b):
@@ -153,7 +120,6 @@
         chain_stats.unlocked_coins = int.from_bytes(stats.coins[8:], byteorder='big') - chain_stats.locked_coins
         chain_stats.block_height = stats.blockheight
         return chain_stats
->>>>>>> 098db039
 else:
     raise Exception('unsupported encoding type: ' + str(args.encoding))
 
@@ -185,21 +151,11 @@
     coinsLocked += balance.locked
 
 # get stats and compare the computed total locked and unlocked coin count
-<<<<<<< HEAD
-stats = dec(r.get('stats'))
-uc = int(stats[statsCoinsKey]) - int(stats[statsLockedCoinsKey])
-if uc != coinsUnlocked:
-    raise Exception('unexpected total unlocked coins: ' + str(uc) + ' != ' + str(coinsUnlocked))
-lc = int(stats[statsLockedCoinsKey])
-if lc != coinsLocked:
-    raise Exception('unexpected total locked coins: ' + str(lc) + ' != ' + str(coinsLocked))
-=======
 stats = decs(r.get('stats'))
 if stats.unlocked_coins != coinsUnlocked:
     raise Exception('unexpected total unlocked coins: ' + str(stats.unlocked_coins) + ' != ' + str(coinsUnlocked))
 if stats.locked_coins != coinsLocked:
     raise Exception('unexpected total locked coins: ' + str(stats.locked_coins) + ' != ' + str(coinsLocked))
->>>>>>> 098db039
 
 
 print('sumcoins test --using encoding ' + str(args.encoding) + '-- on block height ' + str(stats.block_height) + ' passed for ' + str(ac) + ' wallets :)')